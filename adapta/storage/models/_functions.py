"""
 Models used by Astra DB when working with storage.
"""
#  Copyright (c) 2023-2024. ECCO Sneaks & Data
#
#  Licensed under the Apache License, Version 2.0 (the "License");
#  you may not use this file except in compliance with the License.
#  You may obtain a copy of the License at
#
#     http://www.apache.org/licenses/LICENSE-2.0
#
#  Unless required by applicable law or agreed to in writing, software
#  distributed under the License is distributed on an "AS IS" BASIS,
#  WITHOUT WARRANTIES OR CONDITIONS OF ANY KIND, either express or implied.
#  See the License for the specific language governing permissions and
#  limitations under the License.
#
<<<<<<< HEAD
from collections.abc import Iterable
=======
from typing import Iterable, Optional, Type
>>>>>>> dcd44df4

from adapta.storage.models.astra import AstraPath
from adapta.storage.models.aws import S3Path
from adapta.storage.models.azure import AdlsGen2Path, WasbPath
from adapta.storage.models.base import DataPath
from adapta.storage.models.local import LocalPath


def parse_data_path(
<<<<<<< HEAD
    path: str, candidates: Iterable[DataPath] = (AdlsGen2Path, LocalPath, WasbPath, AstraPath, S3Path)
) -> DataPath | None:
=======
    path: str, candidates: Iterable[Type[DataPath]] = (AdlsGen2Path, LocalPath, WasbPath, AstraPath, S3Path)
) -> Optional[DataPath]:
>>>>>>> dcd44df4
    """
      Attempts to convert a string path to one of the known DataPath types.

    :param path: A path to convert
    :param candidates: Conversion candidate classes for `DataPath`. Default to all currently supported `DataPath` implementations.
      If a user has their own `DataPath` implementations, those can be supplied instead for convenience.

    :return:
    """
    for candidate in candidates:
        try:
            return candidate.from_hdfs_path(path)
        except:  # pylint: disable=W0702
            continue

    return None<|MERGE_RESOLUTION|>--- conflicted
+++ resolved
@@ -15,11 +15,7 @@
 #  See the License for the specific language governing permissions and
 #  limitations under the License.
 #
-<<<<<<< HEAD
-from collections.abc import Iterable
-=======
-from typing import Iterable, Optional, Type
->>>>>>> dcd44df4
+from typing import Iterable
 
 from adapta.storage.models.astra import AstraPath
 from adapta.storage.models.aws import S3Path
@@ -29,13 +25,8 @@
 
 
 def parse_data_path(
-<<<<<<< HEAD
-    path: str, candidates: Iterable[DataPath] = (AdlsGen2Path, LocalPath, WasbPath, AstraPath, S3Path)
+    path: str, candidates: Iterable[type[DataPath]] = (AdlsGen2Path, LocalPath, WasbPath, AstraPath, S3Path)
 ) -> DataPath | None:
-=======
-    path: str, candidates: Iterable[Type[DataPath]] = (AdlsGen2Path, LocalPath, WasbPath, AstraPath, S3Path)
-) -> Optional[DataPath]:
->>>>>>> dcd44df4
     """
       Attempts to convert a string path to one of the known DataPath types.
 
