name: Release a new version

on: workflow_dispatch

jobs:
  create_release:
    name: Create Release
    runs-on: ubuntu-latest
    if: ${{ github.ref == 'refs/heads/main' }}

    steps:
      - uses: actions/checkout@v2
        with:
          fetch-depth: 0
      - name: Create Release
<<<<<<< HEAD
        uses: SneaksAndData/github-actions/semver_release@v0.0.2
        with:
          major_v: 0
          minor_v: 5
=======
        env:
          MAJOR_V: "0"
          MINOR_V: "6"
          GITHUB_TOKEN: ${{ github.token }}
        run: |
          set -e
          providedMajor=$MAJOR_V
          providedMinor=$MINOR_V
          currentVersion=$(git describe --tags --abbrev=7)
          currentMinor=$(echo $currentVersion | cut -d. -f2)
          currentMajor=$(echo $currentVersion | cut -d. -f1 | cut -dv -f2)
          if [[ $currentMajor -eq $providedMajor ]] && [[ $providedMinor -eq $currentMinor ]];
          then
            currentRevision=$(echo $(echo $currentVersion | rev | cut -d. -f1) | rev | cut -d- -f1)
            nextRevision=$(( currentRevision + 1 ))
          else
            nextRevision='0'
          fi
          nextVersion="v$providedMajor.$providedMinor.$nextRevision"
          gh release create $nextVersion --generate-notes
>>>>>>> e8a052c0
<|MERGE_RESOLUTION|>--- conflicted
+++ resolved
@@ -13,30 +13,7 @@
         with:
           fetch-depth: 0
       - name: Create Release
-<<<<<<< HEAD
         uses: SneaksAndData/github-actions/semver_release@v0.0.2
         with:
           major_v: 0
-          minor_v: 5
-=======
-        env:
-          MAJOR_V: "0"
-          MINOR_V: "6"
-          GITHUB_TOKEN: ${{ github.token }}
-        run: |
-          set -e
-          providedMajor=$MAJOR_V
-          providedMinor=$MINOR_V
-          currentVersion=$(git describe --tags --abbrev=7)
-          currentMinor=$(echo $currentVersion | cut -d. -f2)
-          currentMajor=$(echo $currentVersion | cut -d. -f1 | cut -dv -f2)
-          if [[ $currentMajor -eq $providedMajor ]] && [[ $providedMinor -eq $currentMinor ]];
-          then
-            currentRevision=$(echo $(echo $currentVersion | rev | cut -d. -f1) | rev | cut -d- -f1)
-            nextRevision=$(( currentRevision + 1 ))
-          else
-            nextRevision='0'
-          fi
-          nextVersion="v$providedMajor.$providedMinor.$nextRevision"
-          gh release create $nextVersion --generate-notes
->>>>>>> e8a052c0
+          minor_v: 6