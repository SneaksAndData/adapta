--- conflicted
+++ resolved
@@ -27,21 +27,18 @@
     return DefaultAzureCredential(
         exclude_shared_token_cache_credential=True,
         exclude_visual_studio_code_credential=True,
-        exclude_powershell_credential=True,
+        exclude_powershell_credential=True
     )
 
 
 class AzureClient(ProteusClient):
     """
-    Azure Credentials provider for various Azure resources.
+     Azure Credentials provider for various Azure resources.
     """
 
     def __init__(self, *, subscription_id: str, default_log_level=logging.ERROR):
         self.subscription_id = subscription_id
 
-<<<<<<< HEAD
-        logger = logging.getLogger("azure")
-=======
         # disable Azure CLI telemetry collection as it is not thread-safe
         os.environ['AZURE_CORE_COLLECT_TELEMETRY'] = '0'
 
@@ -49,11 +46,10 @@
         os.environ['AZURE_CORE_DISABLE_CONFIRM_PROMPT'] = '1'
 
         logger = logging.getLogger('azure')
->>>>>>> c8caa505
         logger.setLevel(default_log_level)
 
     @classmethod
-    def from_base_client(cls, client: ProteusClient) -> Optional["AzureClient"]:
+    def from_base_client(cls, client: ProteusClient) -> Optional['AzureClient']:
         """
          Safe casts ProteusClient to AzureClient if type checks out.
 
@@ -76,39 +72,40 @@
 
     def connect_storage(self, path: DataPath, set_env: bool = False) -> Optional[Dict]:
         def get_resource_group(account: StorageAccount) -> str:
-            return account.id.split("/")[account.id.split("/").index("resourceGroups") + 1]
+            return account.id.split('/')[account.id.split('/').index('resourceGroups') + 1]
 
-        assert isinstance(path, AdlsGen2Path), "Azure Client only works with proteus.storage.models.azure.AdlsGen2Path"
+        assert isinstance(path, AdlsGen2Path), 'Azure Client only works with proteus.storage.models.azure.AdlsGen2Path'
 
         adls_path: AdlsGen2Path = path
 
         # rely on mapped env vars, if they exist
-        if f"PROTEUS__{adls_path.account.upper()}_AZURE_STORAGE_ACCOUNT_KEY" in os.environ:
+        if f'PROTEUS__{adls_path.account.upper()}_AZURE_STORAGE_ACCOUNT_KEY' in os.environ:
             return {
-                "AZURE_STORAGE_ACCOUNT_NAME": adls_path.account,
-                "AZURE_STORAGE_ACCOUNT_KEY": os.getenv(
-                    f"PROTEUS__{adls_path.account.upper()}_AZURE_STORAGE_ACCOUNT_KEY"
-                ),
+                'AZURE_STORAGE_ACCOUNT_NAME': adls_path.account,
+                'AZURE_STORAGE_ACCOUNT_KEY': os.getenv(
+                    f'PROTEUS__{adls_path.account.upper()}_AZURE_STORAGE_ACCOUNT_KEY'),
             }
 
         # Auto discover through ARM if env vars are not present for the target account
         storage_client = StorageManagementClient(_get_azure_credentials(), self.subscription_id)
 
         accounts: List[Tuple[str, str]] = list(
-            map(lambda result: (get_resource_group(result), result.name), storage_client.storage_accounts.list())
-        )
+            map(lambda result: (get_resource_group(result), result.name), storage_client.storage_accounts.list()))
 
         for rg, account in accounts:  # pylint: disable=C0103
             if adls_path.account == account:
                 keys: List[StorageAccountKey] = storage_client.storage_accounts.list_keys(
-                    resource_group_name=rg, account_name=account
-                ).keys
+                    resource_group_name=rg,
+                    account_name=account).keys
 
                 if set_env:
-                    os.environ.update({"AZURE_STORAGE_ACCOUNT_NAME": account})
-                    os.environ.update({"AZURE_STORAGE_ACCOUNT_KEY": keys[0].value})
+                    os.environ.update({'AZURE_STORAGE_ACCOUNT_NAME': account})
+                    os.environ.update({'AZURE_STORAGE_ACCOUNT_KEY': keys[0].value})
 
-                return {"AZURE_STORAGE_ACCOUNT_NAME": account, "AZURE_STORAGE_ACCOUNT_KEY": keys[0].value}
+                return {
+                    'AZURE_STORAGE_ACCOUNT_NAME': account,
+                    'AZURE_STORAGE_ACCOUNT_KEY': keys[0].value
+                }
 
         raise ValueError(f"Can't locate an account {path.account}")
 
@@ -121,8 +118,8 @@
             connection_options = self.connect_storage(path=path)
 
         file_system = AzureBlobFileSystem(
-            account_name=connection_options["AZURE_STORAGE_ACCOUNT_NAME"],
-            account_key=connection_options["AZURE_STORAGE_ACCOUNT_KEY"],
+            account_name=connection_options['AZURE_STORAGE_ACCOUNT_NAME'],
+            account_key=connection_options['AZURE_STORAGE_ACCOUNT_KEY']
         )
 
         return SubTreeFileSystem(path.to_hdfs_path(), PyFileSystem(FSSpecHandler(file_system)))