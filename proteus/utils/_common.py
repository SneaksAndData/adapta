--- conflicted
+++ resolved
@@ -42,15 +42,9 @@
     """
     retry_strategy = Retry(
         total=4,
-<<<<<<< HEAD
-        status_forcelist=[400, 429, 500, 502, 503, 504],
-        method_whitelist=method_list or ["HEAD", "GET", "OPTIONS", "TRACE"],
-        backoff_factor=1,
-=======
         status_forcelist=status_list,
         method_whitelist=method_list,
         backoff_factor=1
->>>>>>> c8caa505
     )
     adapter = HTTPAdapter(max_retries=retry_strategy)
     http = requests.Session()
@@ -82,7 +76,7 @@
     :param operation: A method to measure execution time for.
     :return: A tuple of (method_execution_time_ns, method_result)
     """
-    result = namedtuple("OperationDuration", ["start", "end", "elapsed"])
+    result = namedtuple('OperationDuration', ['start', 'end', 'elapsed'])
     result.start = time.monotonic_ns()
     result.end = 0
     result.elapsed = 0
@@ -100,4 +94,4 @@
     :return: A list that has num_chunks lists in it. Total length equals length of the original list.
     """
     chunk_size = math.ceil(len(value) / num_chunks)
-    return [value[el_pos : el_pos + chunk_size] for el_pos in range(0, len(value), chunk_size)]+    return [value[el_pos:el_pos + chunk_size] for el_pos in range(0, len(value), chunk_size)]