--- conflicted
+++ resolved
@@ -296,6 +296,22 @@
 sdist = ["setuptools_rust (>=0.11.4)"]
 ssh = ["bcrypt (>=3.1.5)"]
 test = ["pytest (>=6.2.0)", "pytest-cov", "pytest-subtests", "pytest-xdist", "pretend", "iso8601", "pytz", "hypothesis (>=1.11.4,!=3.79.2)"]
+
+[[package]]
+name = "dataclasses-json"
+version = "0.5.7"
+description = "Easily serialize dataclasses to and from JSON"
+category = "main"
+optional = false
+python-versions = ">=3.6"
+
+[package.dependencies]
+marshmallow = ">=3.3.0,<4.0.0"
+marshmallow-enum = ">=1.5.1,<2.0.0"
+typing-inspect = ">=0.4.0"
+
+[package.extras]
+dev = ["pytest (>=6.2.3)", "ipython", "mypy (>=0.710)", "hypothesis", "portray", "flake8", "simplejson", "types-dataclasses"]
 
 [[package]]
 name = "datadog"
@@ -504,8 +520,6 @@
 python-versions = ">=3.6"
 
 [[package]]
-<<<<<<< HEAD
-=======
 name = "marshmallow"
 version = "3.17.1"
 description = "A lightweight library for converting complex datatypes to and from native Python datatypes."
@@ -534,7 +548,6 @@
 marshmallow = ">=2.0.0"
 
 [[package]]
->>>>>>> 3632ee71
 name = "mccabe"
 version = "0.7.0"
 description = "McCabe checker, plugin for flake8"
@@ -587,8 +600,6 @@
 
 [package.extras]
 async = ["aiohttp (>=3.0)", "aiodns"]
-<<<<<<< HEAD
-=======
 
 [[package]]
 name = "multidict"
@@ -605,7 +616,6 @@
 category = "main"
 optional = false
 python-versions = "*"
->>>>>>> 3632ee71
 
 [[package]]
 name = "numpy"
@@ -632,7 +642,7 @@
 name = "packaging"
 version = "21.3"
 description = "Core utilities for Python packages"
-category = "dev"
+category = "main"
 optional = false
 python-versions = ">=3.6"
 
@@ -745,6 +755,14 @@
 category = "main"
 optional = false
 python-versions = ">=2.7, !=3.0.*, !=3.1.*, !=3.2.*, !=3.3.*"
+
+[[package]]
+name = "pycryptodome"
+version = "3.15.0"
+description = "Cryptographic library for Python"
+category = "main"
+optional = true
+python-versions = ">=2.7, !=3.0.*, !=3.1.*, !=3.2.*, !=3.3.*, !=3.4.*"
 
 [[package]]
 name = "pyjwt"
@@ -798,7 +816,7 @@
 name = "pyparsing"
 version = "3.0.9"
 description = "pyparsing module - Classes and methods to define and execute parsing grammars"
-category = "dev"
+category = "main"
 optional = false
 python-versions = ">=3.6.8"
 
@@ -1021,8 +1039,6 @@
 python-versions = ">=3.7"
 
 [[package]]
-<<<<<<< HEAD
-=======
 name = "typing-inspect"
 version = "0.8.0"
 description = "Runtime inspection utilities for typing module."
@@ -1035,7 +1051,6 @@
 typing-extensions = ">=3.7.4"
 
 [[package]]
->>>>>>> 3632ee71
 name = "uamqp"
 version = "1.6.0"
 description = "AMQP 1.0 Client Library for Python"
@@ -1094,48 +1109,14 @@
 multidict = ">=4.0"
 
 [extras]
-<<<<<<< HEAD
-azure = ["azure-identity", "azure-storage-blob", "azure-mgmt-storage", "azure-keyvault-secrets", "azure-servicebus"]
-=======
 azure = ["azure-identity", "azure-storage-blob", "azure-mgmt-storage", "azure-keyvault-secrets", "azure-servicebus", "adlfs"]
 boxer = ["pycryptodome", "pyjwt"]
->>>>>>> 3632ee71
 databases = ["SQLAlchemy", "pyodbc"]
 datadog = ["datadog", "datadog-api-client", "kubernetes"]
 
 [metadata]
 lock-version = "1.1"
 python-versions = "^3.8"
-<<<<<<< HEAD
-content-hash = "5d8f65523732754f8a4182e03df0d472c306cc92ef085590f98f039ab6d4604c"
-
-[metadata.files]
-astroid = []
-atomicwrites = []
-attrs = []
-azure-common = []
-azure-core = []
-azure-identity = []
-azure-keyvault-secrets = []
-azure-mgmt-core = []
-azure-mgmt-storage = []
-azure-servicebus = []
-azure-storage-blob = []
-cachetools = []
-certifi = []
-cffi = []
-charset-normalizer = []
-colorama = []
-coverage = []
-cryptography = []
-datadog = []
-datadog-api-client = []
-deltalake = []
-dill = []
-google-auth = []
-greenlet = []
-idna = []
-=======
 content-hash = "72b279081c31b9efd733625ccada3258c25fcbf8c2d245c724eb630e2479d3af"
 
 [metadata.files]
@@ -1584,18 +1565,25 @@
     {file = "idna-3.3-py3-none-any.whl", hash = "sha256:84d9dd047ffa80596e0f246e2eab0b391788b0503584e8945f2368256d2735ff"},
     {file = "idna-3.3.tar.gz", hash = "sha256:9d643ff0a55b762d5cdb124b8eaa99c66322e2157b69160bc32796e824360e6d"},
 ]
->>>>>>> 3632ee71
 iniconfig = [
     {file = "iniconfig-1.1.1-py2.py3-none-any.whl", hash = "sha256:011e24c64b7f47f6ebd835bb12a743f2fbe9a26d4cecaa7f53bc4f35ee9da8b3"},
     {file = "iniconfig-1.1.1.tar.gz", hash = "sha256:bc3af051d7d14b2ee5ef9969666def0cd1a000e121eaea580d4a313df4b37f32"},
 ]
-isodate = []
+isodate = [
+    {file = "isodate-0.6.1-py2.py3-none-any.whl", hash = "sha256:0751eece944162659049d35f4f549ed815792b38793f07cf73381c1c87cbed96"},
+    {file = "isodate-0.6.1.tar.gz", hash = "sha256:48c5881de7e8b0a0d648cb024c8062dc84e7b840ed81e864c7614fd3c127bde9"},
+]
 isort = [
     {file = "isort-5.10.1-py3-none-any.whl", hash = "sha256:6f62d78e2f89b4500b080fe3a81690850cd254227f27f75c3a0c491a1f351ba7"},
     {file = "isort-5.10.1.tar.gz", hash = "sha256:e8443a5e7a020e9d7f97f1d7d9cd17c88bcb3bc7e218bf9cf5095fe550be2951"},
 ]
-json-log-formatter = []
-kubernetes = []
+json-log-formatter = [
+    {file = "JSON-log-formatter-0.5.1.tar.gz", hash = "sha256:53246bcc5be5452bd46020326c50556ac6d35be20f00733d7235e0ca90d0c5f1"},
+]
+kubernetes = [
+    {file = "kubernetes-24.2.0-py2.py3-none-any.whl", hash = "sha256:da19d58865cf903a8c7b9c3691a2e6315d583a98f0659964656dfdf645bf7e49"},
+    {file = "kubernetes-24.2.0.tar.gz", hash = "sha256:9900f12ae92007533247167d14cdee949cd8c7721f88b4a7da5f5351da3834cd"},
+]
 lazy-object-proxy = [
     {file = "lazy-object-proxy-1.7.1.tar.gz", hash = "sha256:d609c75b986def706743cdebe5e47553f4a5a1da9c5ff66d76013ef396b5a8a4"},
     {file = "lazy_object_proxy-1.7.1-cp310-cp310-macosx_10_9_x86_64.whl", hash = "sha256:bb8c5fd1684d60a9902c60ebe276da1f2281a318ca16c1d0a96db28f62e9166b"},
@@ -1635,14 +1623,6 @@
     {file = "lazy_object_proxy-1.7.1-cp39-cp39-win_amd64.whl", hash = "sha256:677ea950bef409b47e51e733283544ac3d660b709cfce7b187f5ace137960d61"},
     {file = "lazy_object_proxy-1.7.1-pp37.pp38-none-any.whl", hash = "sha256:d66906d5785da8e0be7360912e99c9188b70f52c422f9fc18223347235691a84"},
 ]
-<<<<<<< HEAD
-mccabe = []
-msal = []
-msal-extensions = []
-msrest = []
-numpy = []
-oauthlib = []
-=======
 marshmallow = [
     {file = "marshmallow-3.17.1-py3-none-any.whl", hash = "sha256:1172ce82765bf26c24a3f9299ed6dbeeca4d213f638eaa39a37772656d7ce408"},
     {file = "marshmallow-3.17.1.tar.gz", hash = "sha256:48e2d88d4ab431ad5a17c25556d9da529ea6e966876f2a38d274082e270287f0"},
@@ -1766,14 +1746,10 @@
     {file = "oauthlib-3.2.0-py3-none-any.whl", hash = "sha256:6db33440354787f9b7f3a6dbd4febf5d0f93758354060e802f6c06cb493022fe"},
     {file = "oauthlib-3.2.0.tar.gz", hash = "sha256:23a8208d75b902797ea29fd31fa80a15ed9dc2c6c16fe73f5d346f83f6fa27a2"},
 ]
->>>>>>> 3632ee71
 packaging = [
     {file = "packaging-21.3-py3-none-any.whl", hash = "sha256:ef103e05f519cdc783ae24ea4e2e0f508a9c99b2d4969652eed6a2e1ea5bd522"},
     {file = "packaging-21.3.tar.gz", hash = "sha256:dd47c42927d89ab911e606518907cc2d3a1f38bbd026385970643f9c5b8ecfeb"},
 ]
-<<<<<<< HEAD
-pandas = []
-=======
 pandas = [
     {file = "pandas-1.4.4-cp310-cp310-macosx_10_9_universal2.whl", hash = "sha256:799e6a25932df7e6b1f8dabf63de064e2205dc309abb75956126a0453fd88e97"},
     {file = "pandas-1.4.4-cp310-cp310-macosx_10_9_x86_64.whl", hash = "sha256:7cd1d69a387f7d5e1a5a06a87574d9ef2433847c0e78113ab51c84d3a8bcaeaa"},
@@ -1797,7 +1773,6 @@
     {file = "pandas-1.4.4-cp39-cp39-win_amd64.whl", hash = "sha256:8d4d2fe2863ecddb0ba1979bdda26c8bc2ea138f5a979abe3ba80c0fa4015c91"},
     {file = "pandas-1.4.4.tar.gz", hash = "sha256:ab6c0d738617b675183e5f28db32b5148b694ad9bba0a40c3ea26d96b431db67"},
 ]
->>>>>>> 3632ee71
 platformdirs = [
     {file = "platformdirs-2.5.2-py3-none-any.whl", hash = "sha256:027d8e83a2d7de06bbac4e5ef7e023c02b863d7ea5d079477e722bb41ab25788"},
     {file = "platformdirs-2.5.2.tar.gz", hash = "sha256:58c8abb07dcb441e6ee4b11d8df0ac856038f944ab98b7be6b27b2a3c7feef19"},
@@ -1806,20 +1781,14 @@
     {file = "pluggy-1.0.0-py2.py3-none-any.whl", hash = "sha256:74134bbf457f031a36d68416e1509f34bd5ccc019f0bcc952c7b909d06b37bd3"},
     {file = "pluggy-1.0.0.tar.gz", hash = "sha256:4224373bacce55f955a878bf9cfa763c1e360858e330072059e10bad68531159"},
 ]
-portalocker = []
+portalocker = [
+    {file = "portalocker-2.5.1-py2.py3-none-any.whl", hash = "sha256:400bae275366e7b840d4baad0654c6ec5994e07c40c423d78e9e1340279b8352"},
+    {file = "portalocker-2.5.1.tar.gz", hash = "sha256:ae8e9cc2660da04bf41fa1a0eef7e300bb5e4a5869adfb1a6d8551632b559b2b"},
+]
 py = [
     {file = "py-1.11.0-py2.py3-none-any.whl", hash = "sha256:607c53218732647dff4acdfcd50cb62615cedf612e72d1724fb1a0cc6405b378"},
     {file = "py-1.11.0.tar.gz", hash = "sha256:51c75c4126074b472f746a24399ad32f6053d1b34b68d2fa41e558e6f4a98719"},
 ]
-<<<<<<< HEAD
-pyarrow = []
-pyasn1 = []
-pyasn1-modules = []
-pycparser = []
-pyjwt = []
-pylint = []
-pyodbc = []
-=======
 pyarrow = [
     {file = "pyarrow-9.0.0-cp310-cp310-macosx_10_13_universal2.whl", hash = "sha256:767cafb14278165ad539a2918c14c1b73cf20689747c21375c38e3fe62884902"},
     {file = "pyarrow-9.0.0-cp310-cp310-macosx_10_13_x86_64.whl", hash = "sha256:0238998dc692efcb4e41ae74738d7c1234723271ccf520bd8312dca07d49ef8d"},
@@ -1940,7 +1909,6 @@
     {file = "pyodbc-4.0.34-cp39-cp39-win_amd64.whl", hash = "sha256:eb7a1a15eb35322e62bfb1c2910274106781edf4dc268ad2b0e9fc89958689e4"},
     {file = "pyodbc-4.0.34.tar.gz", hash = "sha256:7ea7869532b96b8d529b1f08ea85765f94df7e4a58e968b2f8d455346a03e45c"},
 ]
->>>>>>> 3632ee71
 pyparsing = [
     {file = "pyparsing-3.0.9-py3-none-any.whl", hash = "sha256:5026bae9a10eeaefb61dab2f09052b9f4307d44aee4eda64b309723d8d206bbc"},
     {file = "pyparsing-3.0.9.tar.gz", hash = "sha256:2b020ecf7d21b687f219b71ecad3631f644a47f01403fa1d1036b0c6416d70fb"},
@@ -1949,13 +1917,6 @@
     {file = "pytest-6.2.5-py3-none-any.whl", hash = "sha256:7310f8d27bc79ced999e760ca304d69f6ba6c6649c0b60fb0e04a4a77cacc134"},
     {file = "pytest-6.2.5.tar.gz", hash = "sha256:131b36680866a76e6781d13f101efb86cf674ebb9762eb70d3082b6f29889e89"},
 ]
-<<<<<<< HEAD
-pytest-cov = []
-pytest-mock = []
-python-dateutil = []
-pytz = []
-pywin32 = []
-=======
 pytest-cov = [
     {file = "pytest-cov-2.12.1.tar.gz", hash = "sha256:261ceeb8c227b726249b376b8526b600f38667ee314f910353fa318caa01f4d7"},
     {file = "pytest_cov-2.12.1-py2.py3-none-any.whl", hash = "sha256:261bb9e47e65bd099c89c3edf92972865210c36813f80ede5277dceb77a4a62a"},
@@ -1988,7 +1949,6 @@
     {file = "pywin32-304-cp39-cp39-win32.whl", hash = "sha256:25746d841201fd9f96b648a248f731c1dec851c9a08b8e33da8b56148e4c65cc"},
     {file = "pywin32-304-cp39-cp39-win_amd64.whl", hash = "sha256:d24a3382f013b21aa24a5cfbfad5a2cd9926610c0affde3e8ab5b3d7dbcf4ac9"},
 ]
->>>>>>> 3632ee71
 pyyaml = [
     {file = "PyYAML-6.0-cp310-cp310-macosx_10_9_x86_64.whl", hash = "sha256:d4db7c7aef085872ef65a8fd7d6d09a14ae91f691dec3e87ee5ee0539d516f53"},
     {file = "PyYAML-6.0-cp310-cp310-macosx_11_0_arm64.whl", hash = "sha256:9df7ed3b3d2e0ecfe09e14741b857df43adb5a3ddadc919a2d94fbdf78fea53c"},
@@ -2024,14 +1984,6 @@
     {file = "PyYAML-6.0-cp39-cp39-win_amd64.whl", hash = "sha256:b3d267842bf12586ba6c734f89d1f5b871df0273157918b0ccefa29deb05c21c"},
     {file = "PyYAML-6.0.tar.gz", hash = "sha256:68fb519c14306fec9720a2a5b45bc9f0c8d1b9c72adf45c37baedfcd949c35a2"},
 ]
-<<<<<<< HEAD
-requests = []
-requests-oauthlib = []
-rsa = []
-setuptools = []
-six = []
-sqlalchemy = []
-=======
 requests = [
     {file = "requests-2.27.1-py2.py3-none-any.whl", hash = "sha256:f22fa1e554c9ddfd16e6e41ac79759e17be9e492b3587efa038054674760e72d"},
     {file = "requests-2.27.1.tar.gz", hash = "sha256:68d7c56fd5a8999887728ef304a6d12edc7be74f1cfa47714fc8b414525c9a61"},
@@ -2090,20 +2042,10 @@
     {file = "SQLAlchemy-1.4.40-cp39-cp39-win_amd64.whl", hash = "sha256:bf073c619b5a7f7cd731507d0fdc7329bee14b247a63b0419929e4acd24afea8"},
     {file = "SQLAlchemy-1.4.40.tar.gz", hash = "sha256:44a660506080cc975e1dfa5776fe5f6315ddc626a77b50bf0eee18b0389ea265"},
 ]
->>>>>>> 3632ee71
 toml = [
     {file = "toml-0.10.2-py2.py3-none-any.whl", hash = "sha256:806143ae5bfb6a3c6e736a764057db0e6a0e05e338b5630894a5f779cabb4f9b"},
     {file = "toml-0.10.2.tar.gz", hash = "sha256:b3bda1d108d5dd99f4a20d24d9c348e91c4db7ab1b749200bded2f839ccbe68f"},
 ]
-<<<<<<< HEAD
-tomli = []
-tomlkit = []
-typing-extensions = []
-uamqp = []
-urllib3 = []
-websocket-client = []
-wrapt = []
-=======
 tomli = [
     {file = "tomli-2.0.1-py3-none-any.whl", hash = "sha256:939de3e7a6161af0c887ef91b7d41a53e7c5a1ca976325f429cb46ea9bc30ecc"},
     {file = "tomli-2.0.1.tar.gz", hash = "sha256:de526c12914f0c550d15924c62d72abc48d6fe7364aa87328337a31007fe8a4f"},
@@ -2276,5 +2218,4 @@
     {file = "yarl-1.8.1-cp39-cp39-win32.whl", hash = "sha256:8b0af1cf36b93cee99a31a545fe91d08223e64390c5ecc5e94c39511832a4bb6"},
     {file = "yarl-1.8.1-cp39-cp39-win_amd64.whl", hash = "sha256:de49d77e968de6626ba7ef4472323f9d2e5a56c1d85b7c0e2a190b2173d3b9be"},
     {file = "yarl-1.8.1.tar.gz", hash = "sha256:af887845b8c2e060eb5605ff72b6f2dd2aab7a761379373fd89d314f4752abbf"},
-]
->>>>>>> 3632ee71
+]